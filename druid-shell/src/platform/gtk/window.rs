--- conflicted
+++ resolved
@@ -148,13 +148,10 @@
     pub(crate) handler: RefCell<Box<dyn WinHandler>>,
     idle_queue: Arc<Mutex<Vec<IdleKind>>>,
     current_keycode: Cell<Option<u16>>,
-<<<<<<< HEAD
     last_click: Cell<(f64, f64)>,
     last_click_time: Cell<Instant>,
     last_click_count: Cell<u8>,
-=======
     deferred_queue: RefCell<Vec<DeferredOp>>,
->>>>>>> d2da77e5
 }
 
 #[derive(Clone)]
@@ -256,13 +253,10 @@
             handler: RefCell::new(handler),
             idle_queue: Arc::new(Mutex::new(vec![])),
             current_keycode: Cell::new(None),
-<<<<<<< HEAD
             last_click: Cell::new((0.0, 0.0)),
             last_click_time: Cell::new(Instant::now()),
             last_click_count: Cell::new(0),
-=======
             deferred_queue: RefCell::new(Vec::new()),
->>>>>>> d2da77e5
         });
 
         self.app
