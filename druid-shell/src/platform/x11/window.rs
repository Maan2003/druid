// Copyright 2020 The Druid Authors.
//
// Licensed under the Apache License, Version 2.0 (the "License");
// you may not use this file except in compliance with the License.
// You may obtain a copy of the License at
//
//     http://www.apache.org/licenses/LICENSE-2.0
//
// Unless required by applicable law or agreed to in writing, software
// distributed under the License is distributed on an "AS IS" BASIS,
// WITHOUT WARRANTIES OR CONDITIONS OF ANY KIND, either express or implied.
// See the License for the specific language governing permissions and
// limitations under the License.

//! X11 window creation and window management.

use std::cell::{Cell, RefCell};
use std::collections::BinaryHeap;
use std::convert::TryFrom;
use std::os::unix::io::RawFd;
use std::panic::Location;
use std::rc::{Rc, Weak};
use std::sync::{Arc, Mutex};
use std::time::Instant;

use crate::scale::Scalable;
use anyhow::{anyhow, Context, Error};
use cairo::{XCBConnection as CairoXCBConnection, XCBDrawable, XCBSurface, XCBVisualType};
use tracing::{error, info, warn};
use x11rb::atom_manager;
use x11rb::connection::Connection;
use x11rb::properties::{WmHints, WmHintsState, WmSizeHints};
use x11rb::protocol::present::{CompleteNotifyEvent, ConnectionExt as _, IdleNotifyEvent};
use x11rb::protocol::xfixes::{ConnectionExt as _, Region as XRegion};
use x11rb::protocol::xproto::{
<<<<<<< HEAD
    self, AtomEnum, ChangeWindowAttributesAux, ConfigureNotifyEvent, ConfigureWindowAux,
    ConnectionExt, CreateGCAux, EventMask, Gcontext, Pixmap, PropMode, Rectangle, Visualtype,
    WindowClass,
=======
    self, AtomEnum, ChangeWindowAttributesAux, ColormapAlloc, ConfigureNotifyEvent, ConnectionExt,
    CreateGCAux, EventMask, Gcontext, Pixmap, PropMode, Rectangle, Visualtype, WindowClass,
>>>>>>> 15035106
};
use x11rb::wrapper::ConnectionExt as _;
use x11rb::xcb_ffi::XCBConnection;

#[cfg(feature = "raw-win-handle")]
use raw_window_handle::{unix::XcbHandle, HasRawWindowHandle, RawWindowHandle};

use crate::common_util::IdleCallback;
use crate::dialog::FileDialogOptions;
use crate::error::Error as ShellError;
use crate::keyboard::{KeyEvent, KeyState, Modifiers};
use crate::kurbo::{Insets, Point, Rect, Size, Vec2};
use crate::mouse::{Cursor, CursorDesc, MouseButton, MouseButtons, MouseEvent};
use crate::piet::{Piet, PietText, RenderContext};
use crate::region::Region;
use crate::scale::Scale;
use crate::text::{simulate_input, Event};
use crate::window::{
    FileDialogToken, IdleToken, TextFieldToken, TimerToken, WinHandler, WindowLevel,
};
use crate::{window, ScaledArea};

use super::application::Application;
use super::keycodes;
use super::menu::Menu;
use super::util::Timer;

/// A version of XCB's `xcb_visualtype_t` struct. This was copied from the [example] in x11rb; it
/// is used to interoperate with cairo.
///
/// The official upstream reference for this struct definition is [here].
///
/// [example]: https://github.com/psychon/x11rb/blob/master/cairo-example/src/main.rs
/// [here]: https://xcb.freedesktop.org/manual/structxcb__visualtype__t.html
#[derive(Debug, Clone, Copy)]
#[repr(C)]
pub struct xcb_visualtype_t {
    pub visual_id: u32,
    pub class: u8,
    pub bits_per_rgb_value: u8,
    pub colormap_entries: u16,
    pub red_mask: u32,
    pub green_mask: u32,
    pub blue_mask: u32,
    pub pad0: [u8; 4],
}

impl From<Visualtype> for xcb_visualtype_t {
    fn from(value: Visualtype) -> xcb_visualtype_t {
        xcb_visualtype_t {
            visual_id: value.visual_id,
            class: value.class.into(),
            bits_per_rgb_value: value.bits_per_rgb_value,
            colormap_entries: value.colormap_entries,
            red_mask: value.red_mask,
            green_mask: value.green_mask,
            blue_mask: value.blue_mask,
            pad0: [0; 4],
        }
    }
}

fn size_hints(resizable: bool, size: Size, min_size: Size) -> WmSizeHints {
    let mut size_hints = WmSizeHints::new();
    if resizable {
        size_hints.min_size = Some((min_size.width as i32, min_size.height as i32));
    } else {
        size_hints.min_size = Some((size.width as i32, size.height as i32));
        size_hints.max_size = Some((size.width as i32, size.height as i32));
    }
    size_hints
}

pub(crate) struct WindowBuilder {
    app: Application,
    handler: Option<Box<dyn WinHandler>>,
    title: String,
<<<<<<< HEAD
    position: Option<Point>,
=======
    transparent: bool,
>>>>>>> 15035106
    size: Size,
    min_size: Size,
    resizable: bool,
    level: WindowLevel,
    state: Option<window::WindowState>,
}

impl WindowBuilder {
    pub fn new(app: Application) -> WindowBuilder {
        WindowBuilder {
            app,
            handler: None,
            title: String::new(),
<<<<<<< HEAD
            position: None,
=======
            transparent: false,
>>>>>>> 15035106
            size: Size::new(500.0, 400.0),
            min_size: Size::new(0.0, 0.0),
            resizable: true,
            level: WindowLevel::AppWindow,
            state: None,
        }
    }

    pub fn set_handler(&mut self, handler: Box<dyn WinHandler>) {
        self.handler = Some(handler);
    }

    pub fn set_size(&mut self, size: Size) {
        // zero sized window results in server error
        self.size = if size.width == 0. || size.height == 0. {
            Size::new(1., 1.)
        } else {
            size
        };
    }

    pub fn set_min_size(&mut self, min_size: Size) {
        self.min_size = min_size;
    }

    pub fn resizable(&mut self, resizable: bool) {
        self.resizable = resizable;
    }

    pub fn show_titlebar(&mut self, _show_titlebar: bool) {
        // not sure how to do this, maybe _MOTIF_WM_HINTS?
        warn!("WindowBuilder::show_titlebar is currently unimplemented for X11 platforms.");
    }

    pub fn set_transparent(&mut self, transparent: bool) {
        self.transparent = transparent;
    }

    pub fn set_position(&mut self, position: Point) {
        self.position = Some(position);
    }

    pub fn set_level(&mut self, level: window::WindowLevel) {
        self.level = level;
    }

    pub fn set_window_state(&mut self, state: window::WindowState) {
        self.state = Some(state);
    }

    pub fn set_title<S: Into<String>>(&mut self, title: S) {
        self.title = title.into();
    }

    pub fn set_menu(&mut self, _menu: Menu) {
        // TODO(x11/menus): implement WindowBuilder::set_menu (currently a no-op)
    }

    /// Registers and returns all the atoms that the window will need.
    fn atoms(&self, window_id: u32) -> Result<WindowAtoms, Error> {
        let conn = self.app.connection();
        let atoms = WindowAtoms::new(conn.as_ref())?
            .reply()
            .context("get X11 atoms")?;

        // Replace the window's WM_PROTOCOLS with the following.
        let protocols = [atoms.WM_DELETE_WINDOW];
        conn.change_property32(
            PropMode::REPLACE,
            window_id,
            atoms.WM_PROTOCOLS,
            AtomEnum::ATOM,
            &protocols,
        )?
        .check()
        .context("set WM_PROTOCOLS")?;

        Ok(atoms)
    }

    fn create_cairo_surface(
        &self,
        window_id: u32,
        visual_type: &Visualtype,
    ) -> Result<XCBSurface, Error> {
        let conn = self.app.connection();
        let cairo_xcb_connection = unsafe {
            CairoXCBConnection::from_raw_none(
                conn.get_raw_xcb_connection() as *mut cairo_sys::xcb_connection_t
            )
        };
        let cairo_drawable = XCBDrawable(window_id);
        let mut xcb_visual = xcb_visualtype_t::from(*visual_type);
        let cairo_visual_type = unsafe {
            XCBVisualType::from_raw_none(
                &mut xcb_visual as *mut xcb_visualtype_t as *mut cairo_sys::xcb_visualtype_t,
            )
        };
        let cairo_surface = XCBSurface::create(
            &cairo_xcb_connection,
            &cairo_drawable,
            &cairo_visual_type,
            self.size.width as i32,
            self.size.height as i32,
        )
        .map_err(|status| anyhow!("Failed to create cairo surface: {}", status))?;
        Ok(cairo_surface)
    }

    // TODO(x11/menus): make menus if requested
    pub fn build(self) -> Result<WindowHandle, Error> {
        let conn = self.app.connection();
        let screen_num = self.app.screen_num();
        let id = conn.generate_id()?;
        let setup = conn.setup();

        let env_dpi = std::env::var("DRUID_X11_DPI")
            .ok()
            .map(|x| x.parse::<f64>());

        let scale = match env_dpi.or_else(|| self.app.rdb.get_value("Xft.dpi", "").transpose()) {
            Some(Ok(dpi)) => {
                let scale = dpi / 96.;
                Scale::new(scale, scale)
            }
            None => Scale::default(),
            Some(Err(err)) => {
                let default = Scale::default();
                warn!(
                    "Unable to parse dpi: {:?}, defaulting to {:?}",
                    err, default
                );
                default
            }
        };

        let size_px = self.size.to_px(scale);
        let screen = setup
            .roots
            .get(screen_num as usize)
            .ok_or_else(|| anyhow!("Invalid screen num: {}", screen_num))?;
        let visual_type = if self.transparent {
            self.app.argb_visual_type()
        } else {
            None
        };
        let (transparent, visual_type) = match visual_type {
            Some(visual) => (true, visual),
            None => (false, self.app.root_visual_type()),
        };
        if transparent != self.transparent {
            warn!("Windows with transparent backgrounds do not work");
        }

        let mut cw_values = xproto::CreateWindowAux::new().event_mask(
            EventMask::EXPOSURE
                | EventMask::STRUCTURE_NOTIFY
                | EventMask::KEY_PRESS
                | EventMask::KEY_RELEASE
                | EventMask::BUTTON_PRESS
                | EventMask::BUTTON_RELEASE
                | EventMask::POINTER_MOTION,
        );
        if transparent {
            let colormap = conn.generate_id()?;
            conn.create_colormap(
                ColormapAlloc::NONE,
                colormap,
                screen.root,
                visual_type.visual_id,
            )?;
            cw_values = cw_values
                .border_pixel(screen.white_pixel)
                .colormap(colormap);
        };

        let pos = self.position.unwrap_or_default().to_px(scale);

        // Create the actual window
        let (width_px, height_px) = (size_px.width as u16, size_px.height as u16);
        let depth = if transparent { 32 } else { screen.root_depth };
        conn.create_window(
            // Window depth
            depth,
            // The new window's ID
            id,
            // Parent window of this new window
            // TODO(#468): either `screen.root()` (no parent window) or pass parent here to attach
            screen.root,
            // X-coordinate of the new window
            pos.x as _,
            // Y-coordinate of the new window
            pos.y as _,
            // Width of the new window
            width_px,
            // Height of the new window
            height_px,
            // Border width
            0,
            // Window class type
            WindowClass::INPUT_OUTPUT,
            // Visual ID
            visual_type.visual_id,
            // Window properties mask
            &cw_values,
        )?
        .check()
        .context("create window")?;

        if let Some(colormap) = cw_values.colormap {
            conn.free_colormap(colormap)?;
        }

        // Allocate a graphics context (currently used only for copying pixels when present is
        // unavailable).
        let gc = conn.generate_id()?;
        conn.create_gc(gc, id, &CreateGCAux::new())?
            .check()
            .context("create graphics context")?;

        // TODO(x11/errors): Should do proper cleanup (window destruction etc) in case of error
        let atoms = self.atoms(id)?;
        let cairo_surface = RefCell::new(self.create_cairo_surface(id, &visual_type)?);
        let present_data = match self.initialize_present_data(id) {
            Ok(p) => Some(p),
            Err(e) => {
                info!("Failed to initialize present extension: {}", e);
                None
            }
        };
        let handler = RefCell::new(self.handler.unwrap());
        // When using present, we generally need two buffers (because after we present, we aren't
        // allowed to use that buffer for a little while, and so we might want to render to the
        // other one). Otherwise, we only need one.
        let buf_count = if present_data.is_some() { 2 } else { 1 };
        let buffers = RefCell::new(Buffers::new(
            conn, id, buf_count, width_px, height_px, depth,
        )?);

        // Initialize some properties
        let pid = nix::unistd::Pid::this().as_raw();
        if let Ok(pid) = u32::try_from(pid) {
            conn.change_property32(
                xproto::PropMode::REPLACE,
                id,
                atoms._NET_WM_PID,
                AtomEnum::CARDINAL,
                &[pid],
            )?
            .check()
            .context("set _NET_WM_PID")?;
        }

        let min_size = self.min_size.to_px(scale);
        log_x11!(size_hints(self.resizable, size_px, min_size)
            .set_normal_hints(conn.as_ref(), id)
            .context("set wm normal hints"));

        // TODO: set _NET_WM_STATE
        let mut hints = WmHints::new();
        if let Some(state) = self.state {
            hints.initial_state = Some(match state {
                window::WindowState::Maximized => WmHintsState::Normal,
                window::WindowState::Minimized => WmHintsState::Iconic,
                window::WindowState::Restored => WmHintsState::Normal,
            });
        }
        log_x11!(hints.set(conn.as_ref(), id).context("set wm hints"));

        // set level
        {
            let window_type = match self.level {
                WindowLevel::AppWindow => atoms._NET_WM_WINDOW_TYPE_NORMAL,
                WindowLevel::Tooltip => atoms._NET_WM_WINDOW_TYPE_TOOLTIP,
                WindowLevel::Modal => atoms._NET_WM_WINDOW_TYPE_DIALOG,
                WindowLevel::DropDown => atoms._NET_WM_WINDOW_TYPE_DROPDOWN_MENU,
            };

            let conn = self.app.connection();
            log_x11!(conn.change_property32(
                xproto::PropMode::REPLACE,
                id,
                atoms._NET_WM_WINDOW_TYPE,
                AtomEnum::ATOM,
                &[window_type],
            ));
            if matches!(
                self.level,
                WindowLevel::DropDown | WindowLevel::Modal | WindowLevel::Tooltip
            ) {
                log_x11!(conn.change_window_attributes(
                    id,
                    &ChangeWindowAttributesAux::new().override_redirect(1),
                ));
            }
        }

        let window = Rc::new(Window {
            id,
            gc,
            app: self.app.clone(),
            handler,
            cairo_surface,
            atoms,
            area: Cell::new(ScaledArea::from_px(size_px, scale)),
            scale: Cell::new(scale),
            min_size,
            invalid: RefCell::new(Region::EMPTY),
            destroyed: Cell::new(false),
            timer_queue: Mutex::new(BinaryHeap::new()),
            idle_queue: Arc::new(Mutex::new(Vec::new())),
            idle_pipe: self.app.idle_pipe(),
            present_data: RefCell::new(present_data),
            buffers,
            active_text_field: Cell::new(None),
        });

        window.set_title(&self.title);
        if let Some(pos) = self.position {
            window.set_position(pos);
        }

        let handle = WindowHandle::new(id, Rc::downgrade(&window));
        window.connect(handle.clone())?;

        self.app.add_window(id, window)?;

        Ok(handle)
    }

    fn initialize_present_data(&self, window_id: u32) -> Result<PresentData, Error> {
        if self.app.present_opcode().is_some() {
            let conn = self.app.connection();

            // We use the CompleteNotify events to schedule the next frame, and the IdleNotify
            // events to manage our buffers.
            let id = conn.generate_id()?;
            use x11rb::protocol::present::EventMask;
            conn.present_select_input(
                id,
                window_id,
                EventMask::COMPLETE_NOTIFY | EventMask::IDLE_NOTIFY,
            )?
            .check()
            .context("set present event mask")?;

            let region_id = conn.generate_id()?;
            conn.xfixes_create_region(region_id, &[])
                .context("create region")?;

            Ok(PresentData {
                serial: 0,
                region: region_id,
                waiting_on: None,
                needs_present: false,
                last_msc: None,
                last_ust: None,
            })
        } else {
            Err(anyhow!("no present opcode"))
        }
    }
}

/// An X11 window.
//
// We use lots of RefCells here, so to avoid panics we need some rules. The basic observation is
// that there are two ways we can end up calling the code in this file:
//
// 1) it either comes from the system (e.g. through some X11 event), or
// 2) from the client (e.g. druid, calling a method on its `WindowHandle`).
//
// Note that 2 only ever happens as a result of 1 (i.e., the system calls us, we call the client
// using the `WinHandler`, and it calls us back). The rules are:
//
// a) We never call into the system as a result of 2. As a consequence, we never get 1
//    re-entrantly.
// b) We *almost* never call into the `WinHandler` while holding any of the other RefCells. There's
//    an exception for `paint`. This is enforced by the `with_handler` method.
//    (TODO: we could try to encode this exception statically, by making the data accessible in
//    case 2 smaller than the data accessible in case 1).
pub(crate) struct Window {
    id: u32,
    gc: Gcontext,
    app: Application,
    handler: RefCell<Box<dyn WinHandler>>,
    cairo_surface: RefCell<XCBSurface>,
    atoms: WindowAtoms,
    area: Cell<ScaledArea>,
    scale: Cell<Scale>,
    // min size in px
    min_size: Size,
    /// We've told X11 to destroy this window, so don't so any more X requests with this window id.
    destroyed: Cell<bool>,
    /// The region that was invalidated since the last time we rendered.
    invalid: RefCell<Region>,
    /// Timers, sorted by "earliest deadline first"
    timer_queue: Mutex<BinaryHeap<Timer>>,
    idle_queue: Arc<Mutex<Vec<IdleKind>>>,
    // Writing to this wakes up the event loop, so that it can run idle handlers.
    idle_pipe: RawFd,

    /// When this is `Some(_)`, we use the X11 Present extension to present windows. This syncs all
    /// presentation to vblank and it appears to prevent tearing (subject to various caveats
    /// regarding broken video drivers).
    ///
    /// The Present extension works roughly like this: we submit a pixmap for presentation. It will
    /// get drawn at the next vblank, and some time shortly after that we'll get a notification
    /// that the drawing was completed.
    ///
    /// There are three ways that rendering can get triggered:
    /// 1) We render a frame, and it signals to us that an animation is requested. In this case, we
    ///     will render the next frame as soon as we get a notification that the just-presented
    ///     frame completed. In other words, we use `CompleteNotifyEvent` to schedule rendering.
    /// 2) We get an expose event telling us that a region got invalidated. In
    ///    this case, we will render the next frame immediately unless we're already waiting for a
    ///    completion notification. (If we are waiting for a completion notification, we just make
    ///    a note to schedule a new frame once we get it.)
    /// 3) Someone calls `invalidate` or `invalidate_rect` on us. We schedule ourselves to repaint
    ///    in the idle loop. This is better than rendering straight away, because for example they
    ///    might have called `invalidate` from their paint callback, and then we'd end up painting
    ///    re-entrantively.
    ///
    /// This is probably not the best (or at least, not the lowest-latency) scheme we can come up
    /// with, because invalidations that happen shortly after a vblank might need to wait 2 frames
    /// before they appear. If we're getting lots of invalidations, it might be better to render more
    /// than once per frame. Note that if we do, it will require some changes to part 1) above,
    /// because if we render twice in a frame then we will get two completion notifications in a
    /// row, so we don't want to present on both of them. The `msc` field of the completion
    /// notification might be useful here, because it allows us to check how many frames have
    /// actually been presented.
    present_data: RefCell<Option<PresentData>>,
    buffers: RefCell<Buffers>,
    active_text_field: Cell<Option<TextFieldToken>>,
}

// This creates a `struct WindowAtoms` containing the specified atoms as members (along with some
// convenience methods to intern and query those atoms). We use the following atoms:
//
// WM_PROTOCOLS
//
// List of atoms that identify the communications protocols between
// the client and window manager in which the client is willing to participate.
//
// https://www.x.org/releases/X11R7.6/doc/xorg-docs/specs/ICCCM/icccm.html#wm_protocols_property
//
// WM_DELETE_WINDOW
//
// Including this atom in the WM_PROTOCOLS property on each window makes sure that
// if the window manager respects WM_DELETE_WINDOW it will send us the event.
//
// The WM_DELETE_WINDOW event is sent when there is a request to close the window.
// Registering for but ignoring this event means that the window will remain open.
//
// https://www.x.org/releases/X11R7.6/doc/xorg-docs/specs/ICCCM/icccm.html#window_deletion
//
// _NET_WM_PID
//
// A property containing the PID of the process that created the window.
//
// https://specifications.freedesktop.org/wm-spec/wm-spec-1.3.html#idm45805407915360
//
// _NET_WM_NAME
//
// A version of WM_NAME supporting UTF8 text.
//
// https://specifications.freedesktop.org/wm-spec/wm-spec-1.3.html#idm45805407982336
//
// UTF8_STRING
//
// The type of _NET_WM_NAME
atom_manager! {
    WindowAtoms: WindowAtomsCookie {
        WM_PROTOCOLS,
        WM_DELETE_WINDOW,
        _NET_WM_PID,
        _NET_WM_NAME,
        UTF8_STRING,
        _NET_WM_WINDOW_TYPE,
        _NET_WM_WINDOW_TYPE_NORMAL,
        _NET_WM_WINDOW_TYPE_DROPDOWN_MENU,
        _NET_WM_WINDOW_TYPE_TOOLTIP,
        _NET_WM_WINDOW_TYPE_DIALOG,
    }
}

/// A collection of pixmaps for rendering to. This gets used in two different ways: if the present
/// extension is enabled, we render to a pixmap and then present it. If the present extension is
/// disabled, we render to a pixmap and then call `copy_area` on it (this probably isn't the best
/// way to imitate double buffering, but it's the fallback anyway).
struct Buffers {
    /// A list of idle pixmaps. We take a pixmap from here for rendering to.
    ///
    /// When we're not using the present extension, all pixmaps belong in here; as soon as we copy
    /// from one, we can use it again.
    ///
    /// When we submit a pixmap to present, we're not allowed to touch it again until we get a
    /// corresponding IDLE_NOTIFY event. In my limited experiments this happens shortly after
    /// vsync, meaning that we may want to start rendering the next pixmap before we get the old
    /// one back. Therefore, we keep a list of pixmaps. We pop one each time we render, and push
    /// one when we get IDLE_NOTIFY.
    ///
    /// Since the current code only renders at most once per vsync, two pixmaps seems to always be
    /// enough. Nevertheless, we will allocate more on the fly if we need them. Note that rendering
    /// more than once per vsync can only improve latency, because only the most recently-presented
    /// pixmap will get rendered.
    idle_pixmaps: Vec<Pixmap>,
    /// A list of all the allocated pixmaps (including the idle ones).
    all_pixmaps: Vec<Pixmap>,
    /// The sizes of the pixmaps (they all have the same size). In order to avoid repeatedly
    /// reallocating as the window size changes, we allow these to be bigger than the window.
    width: u16,
    height: u16,
    /// The depth of the currently allocated pixmaps.
    depth: u8,
}

/// The state involved in using X's [Present] extension.
///
/// [Present]: https://cgit.freedesktop.org/xorg/proto/presentproto/tree/presentproto.txt
#[derive(Debug)]
struct PresentData {
    /// A monotonically increasing present request counter.
    serial: u32,
    /// The region that we use for telling X what to present.
    region: XRegion,
    /// Did we submit a present that hasn't completed yet? If so, this is its serial number.
    waiting_on: Option<u32>,
    /// We need to render another frame as soon as the current one is done presenting.
    needs_present: bool,
    /// The last MSC (media stream counter) that was completed. This can be used to diagnose
    /// latency problems, because MSC is a frame counter: it increments once per frame. We should
    /// be presenting on every frame, and storing the last completed MSC lets us know if we missed
    /// one.
    last_msc: Option<u64>,
    /// The time at which the last frame was completed. The present protocol documentation doesn't
    /// define the units, but it appears to be in microseconds.
    last_ust: Option<u64>,
}

#[derive(Clone, PartialEq)]
pub struct CustomCursor(xproto::Cursor);

impl Window {
    #[track_caller]
    fn with_handler<T, F: FnOnce(&mut dyn WinHandler) -> T>(&self, f: F) -> Option<T> {
        if self.cairo_surface.try_borrow_mut().is_err()
            || self.invalid.try_borrow_mut().is_err()
            || self.present_data.try_borrow_mut().is_err()
            || self.buffers.try_borrow_mut().is_err()
        {
            error!("other RefCells were borrowed when calling into the handler");
            return None;
        }

        self.with_handler_and_dont_check_the_other_borrows(f)
    }

    #[track_caller]
    fn with_handler_and_dont_check_the_other_borrows<T, F: FnOnce(&mut dyn WinHandler) -> T>(
        &self,
        f: F,
    ) -> Option<T> {
        match self.handler.try_borrow_mut() {
            Ok(mut h) => Some(f(&mut **h)),
            Err(_) => {
                error!("failed to borrow WinHandler at {}", Location::caller());
                None
            }
        }
    }

    fn connect(&self, handle: WindowHandle) -> Result<(), Error> {
        let size = self.size().size_dp();
        let scale = self.scale.get();
        self.with_handler(|h| {
            h.connect(&handle.into());
            h.scale(scale);
            h.size(size);
        });
        Ok(())
    }

    /// Start the destruction of the window.
    pub fn destroy(&self) {
        if !self.destroyed() {
            self.destroyed.set(true);
            log_x11!(self.app.connection().destroy_window(self.id));
        }
    }

    fn destroyed(&self) -> bool {
        self.destroyed.get()
    }

    fn size(&self) -> ScaledArea {
        self.area.get()
    }

    // note: size is in px
    fn size_changed(&self, size: Size) -> Result<(), Error> {
        let scale = self.scale.get();
        let new_size = {
            if size != self.area.get().size_px() {
                self.area.set(ScaledArea::from_px(size, scale));
                true
            } else {
                false
            }
        };
        if new_size {
            borrow_mut!(self.buffers)?.set_size(
                self.app.connection(),
                self.id,
                size.width as u16,
                size.height as u16,
            );
            borrow_mut!(self.cairo_surface)?
                .set_size(size.width as i32, size.height as i32)
                .map_err(|status| {
                    anyhow!(
                        "Failed to update cairo surface size to {:?}: {}",
                        size,
                        status
                    )
                })?;
            self.add_invalid_rect(size.to_dp(scale).to_rect())?;
            self.with_handler(|h| h.size(size.to_dp(scale)));
            self.with_handler(|h| h.scale(scale));
        }
        Ok(())
    }

    // Ensure that our cairo context is targeting the right drawable, allocating one if necessary.
    fn update_cairo_surface(&self) -> Result<(), Error> {
        let mut buffers = borrow_mut!(self.buffers)?;
        let pixmap = if let Some(p) = buffers.idle_pixmaps.last() {
            *p
        } else {
            info!("ran out of idle pixmaps, creating a new one");
            buffers.create_pixmap(self.app.connection(), self.id)?
        };

        let drawable = XCBDrawable(pixmap);
        borrow_mut!(self.cairo_surface)?
            .set_drawable(&drawable, buffers.width as i32, buffers.height as i32)
            .map_err(|e| anyhow!("Failed to update cairo drawable: {}", e))?;
        Ok(())
    }

    fn render(&self) -> Result<(), Error> {
        self.with_handler(|h| h.prepare_paint());

        if self.destroyed() {
            return Ok(());
        }

        self.update_cairo_surface()?;
        let invalid = std::mem::replace(&mut *borrow_mut!(self.invalid)?, Region::EMPTY);
        {
            let surface = borrow!(self.cairo_surface)?;
            let cairo_ctx = cairo::Context::new(&surface);
            let scale = self.scale.get();
            for rect in invalid.rects() {
                let rect = rect.to_px(scale);
                cairo_ctx.rectangle(rect.x0, rect.y0, rect.width(), rect.height());
            }
            cairo_ctx.clip();
            cairo_ctx.scale(scale.x(), scale.y());
            let mut piet_ctx = Piet::new(&cairo_ctx);

            // We need to be careful with earlier returns here, because piet_ctx
            // can panic if it isn't finish()ed. Also, we want to reset cairo's clip
            // even on error.
            //
            // Note that we're borrowing the surface while calling the handler. This is ok, because
            // we don't return control to the system or re-borrow the surface from any code that
            // the client can call.
            let result = self.with_handler_and_dont_check_the_other_borrows(|handler| {
                handler.paint(&mut piet_ctx, &invalid);
                piet_ctx
                    .finish()
                    .map_err(|e| anyhow!("Window::render - piet finish failed: {}", e))
            });
            let err = match result {
                None => {
                    // The handler borrow failed, so finish didn't get called.
                    piet_ctx
                        .finish()
                        .map_err(|e| anyhow!("Window::render - piet finish failed: {}", e))
                }
                Some(e) => {
                    // Finish might have errored, in which case we want to propagate it.
                    e
                }
            };
            cairo_ctx.reset_clip();

            err?;
        }

        self.set_needs_present(false)?;

        let mut buffers = borrow_mut!(self.buffers)?;
        let pixmap = *buffers
            .idle_pixmaps
            .last()
            .ok_or_else(|| anyhow!("after rendering, no pixmap to present"))?;
        let scale = self.scale.get();
        if let Some(present) = borrow_mut!(self.present_data)?.as_mut() {
            present.present(self.app.connection(), pixmap, self.id, &invalid, scale)?;
            buffers.idle_pixmaps.pop();
        } else {
            for rect in invalid.rects() {
                let rect = rect.to_px(scale).expand();
                let (x, y) = (rect.x0 as i16, rect.y0 as i16);
                let (w, h) = (rect.width() as u16, rect.height() as u16);
                self.app
                    .connection()
                    .copy_area(pixmap, self.id, self.gc, x, y, x, y, w, h)?;
            }
        }
        Ok(())
    }

    fn show(&self) {
        if !self.destroyed() {
            log_x11!(self.app.connection().map_window(self.id));
        }
    }

    fn close(&self) {
        self.destroy();
    }

    /// Set whether the window should be resizable
    fn resizable(&self, resizable: bool) {
        let conn = self.app.connection().as_ref();
        log_x11!(size_hints(resizable, self.size().size_px(), self.min_size)
            .set_normal_hints(conn, self.id)
            .context("set normal hints"));
    }

    /// Set whether the window should show titlebar
    fn show_titlebar(&self, _show_titlebar: bool) {
        warn!("Window::show_titlebar is currently unimplemented for X11 platforms.");
    }

    fn get_position(&self) -> Point {
        fn _get_position(window: &Window) -> Result<Point, Error> {
            let conn = window.app.connection();
            let scale = window.scale.get();
            let geom = conn.get_geometry(window.id)?.reply()?;
            let cord = conn
                .translate_coordinates(window.id, geom.root, 0, 0)?
                .reply()?;
            Ok(Point::new(cord.dst_x as _, cord.dst_y as _).to_dp(scale))
        }
        let pos = _get_position(self);
        log_x11!(&pos);
        pos.unwrap_or_default()
    }

    fn set_position(&self, pos: Point) {
        let conn = self.app.connection();
        let scale = self.scale.get();
        let pos = pos.to_px(scale).expand();
        log_x11!(conn.configure_window(
            self.id,
            &ConfigureWindowAux::new().x(pos.x as i32).y(pos.y as i32),
        ));
    }

    fn set_size(&self, size: Size) {
        let conn = self.app.connection();
        let scale = self.scale.get();
        let size = size.to_px(scale).expand();
        log_x11!(conn.configure_window(
            self.id,
            &ConfigureWindowAux::new()
                .width(size.width as u32)
                .height(size.height as u32),
        ));
    }

    /// Bring this window to the front of the window stack and give it focus.
    fn bring_to_front_and_focus(&self) {
        if self.destroyed() {
            return;
        }

        // TODO(x11/misc): Unsure if this does exactly what the doc comment says; need a test case.
        let conn = self.app.connection();
        log_x11!(conn.configure_window(
            self.id,
            &xproto::ConfigureWindowAux::new().stack_mode(xproto::StackMode::ABOVE),
        ));
        log_x11!(conn.set_input_focus(
            xproto::InputFocus::POINTER_ROOT,
            self.id,
            xproto::Time::CURRENT_TIME,
        ));
    }

    fn add_invalid_rect(&self, rect: Rect) -> Result<(), Error> {
        // expanding not needed here, because we are expanding at every use of invalid
        borrow_mut!(self.invalid)?.add_rect(rect);
        Ok(())
    }

    /// Redraw more-or-less now.
    ///
    /// "More-or-less" because if we're already waiting on a present, we defer the drawing until it
    /// completes.
    fn redraw_now(&self) -> Result<(), Error> {
        if self.waiting_on_present()? {
            self.set_needs_present(true)?;
        } else {
            self.render()?;
        }
        Ok(())
    }

    /// Schedule a redraw on the idle loop, or if we are waiting on present then schedule it for
    /// when the current present finishes.
    fn request_anim_frame(&self) {
        if let Ok(true) = self.waiting_on_present() {
            if let Err(e) = self.set_needs_present(true) {
                error!(
                    "Window::request_anim_frame - failed to schedule present: {}",
                    e
                );
            }
        } else {
            let idle = IdleHandle {
                queue: Arc::clone(&self.idle_queue),
                pipe: self.idle_pipe,
            };
            idle.schedule_redraw();
        }
    }

    fn invalidate(&self) {
        let rect = self.size().size_dp().to_rect();
        self.add_invalid_rect(rect)
            .unwrap_or_else(|err| error!("Window::invalidate - failed to invalidate: {}", err));

        self.request_anim_frame();
    }

    fn invalidate_rect(&self, rect: Rect) {
        if let Err(err) = self.add_invalid_rect(rect) {
            error!("Window::invalidate_rect - failed to enlarge rect: {}", err);
        }

        self.request_anim_frame();
    }

    fn set_title(&self, title: &str) {
        if self.destroyed() {
            return;
        }

        // This is technically incorrect. STRING encoding is *not* UTF8. However, I am not sure
        // what it really is. WM_LOCALE_NAME might be involved. Hopefully, nothing cares about this
        // as long as _NET_WM_NAME is also set (which uses UTF8).
        log_x11!(self.app.connection().change_property8(
            xproto::PropMode::REPLACE,
            self.id,
            AtomEnum::WM_NAME,
            AtomEnum::STRING,
            title.as_bytes(),
        ));
        log_x11!(self.app.connection().change_property8(
            xproto::PropMode::REPLACE,
            self.id,
            self.atoms._NET_WM_NAME,
            self.atoms.UTF8_STRING,
            title.as_bytes(),
        ));
    }

    fn set_cursor(&self, cursor: &Cursor) {
        let cursors = &self.app.cursors;
        #[allow(deprecated)]
        let cursor = match cursor {
            Cursor::Arrow => cursors.default,
            Cursor::IBeam => cursors.text,
            Cursor::Pointer => cursors.pointer,
            Cursor::Crosshair => cursors.crosshair,
            Cursor::OpenHand => {
                warn!("Cursor::OpenHand not supported for x11 backend. using arrow cursor");
                None
            }
            Cursor::NotAllowed => cursors.not_allowed,
            Cursor::ResizeLeftRight => cursors.col_resize,
            Cursor::ResizeUpDown => cursors.row_resize,
            // TODO: (x11/custom cursor)
            Cursor::Custom(_) => None,
        };
        if cursor.is_none() {
            warn!("Unable to load cursor {:?}", cursor);
            return;
        }
        let conn = self.app.connection();
        let changes = ChangeWindowAttributesAux::new().cursor(cursor);
        if let Err(e) = conn.change_window_attributes(self.id, &changes) {
            error!("Changing cursor window attribute failed {}", e);
        };
    }

    fn set_menu(&self, _menu: Menu) {
        // TODO(x11/menus): implement Window::set_menu (currently a no-op)
    }

    fn get_scale(&self) -> Result<Scale, Error> {
        Ok(self.scale.get())
    }

    pub fn handle_expose(&self, expose: &xproto::ExposeEvent) -> Result<(), Error> {
        let rect = Rect::from_origin_size(
            (expose.x as f64, expose.y as f64),
            (expose.width as f64, expose.height as f64),
        )
        .to_dp(self.scale.get());

        self.add_invalid_rect(rect)?;
        if self.waiting_on_present()? {
            self.set_needs_present(true)?;
        } else if expose.count == 0 {
            self.request_anim_frame();
        }
        Ok(())
    }

    pub fn handle_key_press(&self, key_press: &xproto::KeyPressEvent) {
        let hw_keycode = key_press.detail;
        let code = keycodes::hardware_keycode_to_code(hw_keycode);
        let mods = key_mods(key_press.state);
        let key = keycodes::code_to_key(code, mods);
        let location = keycodes::code_to_location(code);
        let state = KeyState::Down;
        let key_event = KeyEvent {
            code,
            key,
            mods,
            location,
            state,
            repeat: false,
            is_composing: false,
        };
        self.with_handler(|h| {
            if !h.key_down(key_event.clone()) {
                simulate_input(h, self.active_text_field.get(), key_event);
            }
        });
    }

    pub fn handle_button_press(
        &self,
        button_press: &xproto::ButtonPressEvent,
    ) -> Result<(), Error> {
        let button = mouse_button(button_press.detail);
        let scale = self.scale.get();
        let mouse_event = MouseEvent {
            pos: Point::new(button_press.event_x as f64, button_press.event_y as f64).to_dp(scale),
            // The xcb state field doesn't include the newly pressed button, but
            // druid wants it to be included.
            buttons: mouse_buttons(button_press.state).with(button),
            mods: key_mods(button_press.state),
            // TODO: detect the count
            count: 1,
            focus: false,
            button,
            wheel_delta: Vec2::ZERO,
        };
        self.with_handler(|h| h.mouse_down(&mouse_event));
        Ok(())
    }

    pub fn handle_button_release(
        &self,
        button_release: &xproto::ButtonReleaseEvent,
    ) -> Result<(), Error> {
        let scale = self.scale.get();
        let button = mouse_button(button_release.detail);
        let mouse_event = MouseEvent {
            pos: Point::new(button_release.event_x as f64, button_release.event_y as f64)
                .to_dp(scale),
            // The xcb state includes the newly released button, but druid
            // doesn't want it.
            buttons: mouse_buttons(button_release.state).without(button),
            mods: key_mods(button_release.state),
            count: 0,
            focus: false,
            button,
            wheel_delta: Vec2::ZERO,
        };
        self.with_handler(|h| h.mouse_up(&mouse_event));
        Ok(())
    }

    pub fn handle_wheel(&self, event: &xproto::ButtonPressEvent) -> Result<(), Error> {
        let button = event.detail;
        let mods = key_mods(event.state);
        let scale = self.scale.get();

        // We use a delta of 120 per tick to match the behavior of Windows.
        let is_shift = mods.shift();
        let delta = match button {
            4 if is_shift => (-120.0, 0.0),
            4 => (0.0, -120.0),
            5 if is_shift => (120.0, 0.0),
            5 => (0.0, 120.0),
            6 => (-120.0, 0.0),
            7 => (120.0, 0.0),
            _ => return Err(anyhow!("unexpected mouse wheel button: {}", button)),
        };
        let mouse_event = MouseEvent {
            pos: Point::new(event.event_x as f64, event.event_y as f64).to_dp(scale),
            buttons: mouse_buttons(event.state),
            mods: key_mods(event.state),
            count: 0,
            focus: false,
            button: MouseButton::None,
            wheel_delta: delta.into(),
        };

        self.with_handler(|h| h.wheel(&mouse_event));
        Ok(())
    }

    pub fn handle_motion_notify(
        &self,
        motion_notify: &xproto::MotionNotifyEvent,
    ) -> Result<(), Error> {
        let scale = self.scale.get();
        let mouse_event = MouseEvent {
            pos: Point::new(motion_notify.event_x as f64, motion_notify.event_y as f64)
                .to_dp(scale),
            buttons: mouse_buttons(motion_notify.state),
            mods: key_mods(motion_notify.state),
            count: 0,
            focus: false,
            button: MouseButton::None,
            wheel_delta: Vec2::ZERO,
        };
        self.with_handler(|h| h.mouse_move(&mouse_event));
        Ok(())
    }

    pub fn handle_client_message(&self, client_message: &xproto::ClientMessageEvent) {
        // https://www.x.org/releases/X11R7.7/doc/libX11/libX11/libX11.html#id2745388
        // https://www.x.org/releases/X11R7.6/doc/xorg-docs/specs/ICCCM/icccm.html#window_deletion
        if client_message.type_ == self.atoms.WM_PROTOCOLS && client_message.format == 32 {
            let protocol = client_message.data.as_data32()[0];
            if protocol == self.atoms.WM_DELETE_WINDOW {
                self.with_handler(|h| h.request_close());
            }
        }
    }

    #[allow(clippy::trivially_copy_pass_by_ref)]
    pub fn handle_destroy_notify(&self, _destroy_notify: &xproto::DestroyNotifyEvent) {
        self.with_handler(|h| h.destroy());
    }

    pub fn handle_configure_notify(&self, event: &ConfigureNotifyEvent) -> Result<(), Error> {
        self.size_changed(Size::new(event.width as f64, event.height as f64))
    }

    pub fn handle_complete_notify(&self, event: &CompleteNotifyEvent) -> Result<(), Error> {
        if let Some(present) = borrow_mut!(self.present_data)?.as_mut() {
            // A little sanity check (which isn't worth an early return): we should only have
            // one present request in flight, so we should only get notified about the request
            // that we're waiting for.
            if present.waiting_on != Some(event.serial) {
                warn!(
                    "Got a notify for serial {}, but waiting on {:?}",
                    event.serial, present.waiting_on
                );
            }

            // Check whether we missed presenting on any frames.
            if let Some(last_msc) = present.last_msc {
                if last_msc.wrapping_add(1) != event.msc {
                    tracing::debug!(
                        "missed a present: msc went from {} to {}",
                        last_msc,
                        event.msc
                    );
                    if let Some(last_ust) = present.last_ust {
                        tracing::debug!("ust went from {} to {}", last_ust, event.ust);
                    }
                }
            }

            // Only store the last MSC if we're animating (if we aren't animating, missed MSCs
            // aren't interesting).
            present.last_msc = if present.needs_present {
                Some(event.msc)
            } else {
                None
            };
            present.last_ust = Some(event.ust);
            present.waiting_on = None;
        }

        if self.needs_present()? {
            self.render()?;
        }
        Ok(())
    }

    pub fn handle_idle_notify(&self, event: &IdleNotifyEvent) -> Result<(), Error> {
        if self.destroyed() {
            return Ok(());
        }

        let mut buffers = borrow_mut!(self.buffers)?;
        if buffers.all_pixmaps.contains(&event.pixmap) {
            buffers.idle_pixmaps.push(event.pixmap);
        } else {
            // We must have reallocated the buffers while this pixmap was busy, so free it now.
            // Regular freeing happens in `Buffers::free_pixmaps`.
            self.app.connection().free_pixmap(event.pixmap)?;
        }
        Ok(())
    }

    fn waiting_on_present(&self) -> Result<bool, Error> {
        Ok(borrow!(self.present_data)?
            .as_ref()
            .map(|p| p.waiting_on.is_some())
            .unwrap_or(false))
    }

    fn set_needs_present(&self, val: bool) -> Result<(), Error> {
        if let Some(present) = borrow_mut!(self.present_data)?.as_mut() {
            present.needs_present = val;
        }
        Ok(())
    }

    fn needs_present(&self) -> Result<bool, Error> {
        Ok(borrow!(self.present_data)?
            .as_ref()
            .map(|p| p.needs_present)
            .unwrap_or(false))
    }

    pub(crate) fn run_idle(&self) {
        let mut queue = Vec::new();
        std::mem::swap(&mut *self.idle_queue.lock().unwrap(), &mut queue);

        let mut needs_redraw = false;
        self.with_handler(|handler| {
            for callback in queue {
                match callback {
                    IdleKind::Callback(f) => {
                        f.call(handler);
                    }
                    IdleKind::Token(tok) => {
                        handler.idle(tok);
                    }
                    IdleKind::Redraw => {
                        needs_redraw = true;
                    }
                }
            }
        });

        if needs_redraw {
            if let Err(e) = self.redraw_now() {
                error!("Error redrawing: {}", e);
            }
        }
    }

    pub(crate) fn next_timeout(&self) -> Option<Instant> {
        self.timer_queue
            .lock()
            .unwrap()
            .peek()
            .map(|timer| timer.deadline())
    }

    pub(crate) fn run_timers(&self, now: Instant) {
        while let Some(deadline) = self.next_timeout() {
            if deadline > now {
                break;
            }
            // Remove the timer and get the token
            let token = self.timer_queue.lock().unwrap().pop().unwrap().token();
            self.with_handler(|h| h.timer(token));
        }
    }
}

impl Buffers {
    fn new(
        conn: &Rc<XCBConnection>,
        window_id: u32,
        buf_count: usize,
        width: u16,
        height: u16,
        depth: u8,
    ) -> Result<Buffers, Error> {
        let mut ret = Buffers {
            width,
            height,
            depth,
            idle_pixmaps: Vec::new(),
            all_pixmaps: Vec::new(),
        };
        ret.create_pixmaps(conn, window_id, buf_count)?;
        Ok(ret)
    }

    /// Frees all the X pixmaps that we hold.
    fn free_pixmaps(&mut self, conn: &Rc<XCBConnection>) {
        // We can't touch pixmaps if the present extension is waiting on them, so only free the
        // idle ones. We'll free the busy ones when we get notified that they're idle in `Window::handle_idle_notify`.
        for &p in &self.idle_pixmaps {
            log_x11!(conn.free_pixmap(p));
        }
        self.all_pixmaps.clear();
        self.idle_pixmaps.clear();
    }

    fn set_size(&mut self, conn: &Rc<XCBConnection>, window_id: u32, width: u16, height: u16) {
        // How big should the buffer be if we want at least x pixels? Rounding up to the next power
        // of 2 has the potential to waste 75% of our memory (factor 2 in both directions), so
        // instead we round up to the nearest number of the form 2^k or 3 * 2^k.
        fn next_size(x: u16) -> u16 {
            // We round up to the nearest multiple of `accuracy`, which is between x/2 and x/4.
            // Don't bother rounding to anything smaller than 32 = 2^(7-1).
            let accuracy = 1 << ((16 - x.leading_zeros()).max(7) - 2);
            let mask = accuracy - 1;
            (x + mask) & !mask
        }

        let width = next_size(width);
        let height = next_size(height);
        if (width, height) != (self.width, self.height) {
            let count = self.all_pixmaps.len();
            self.free_pixmaps(conn);
            self.width = width;
            self.height = height;
            log_x11!(self.create_pixmaps(conn, window_id, count));
        }
    }

    /// Creates a new pixmap for rendering to. The new pixmap will be first in line for rendering.
    fn create_pixmap(&mut self, conn: &Rc<XCBConnection>, window_id: u32) -> Result<Pixmap, Error> {
        let pixmap_id = conn.generate_id()?;
        conn.create_pixmap(self.depth, pixmap_id, window_id, self.width, self.height)?;
        self.all_pixmaps.push(pixmap_id);
        self.idle_pixmaps.push(pixmap_id);
        Ok(pixmap_id)
    }

    fn create_pixmaps(
        &mut self,
        conn: &Rc<XCBConnection>,
        window_id: u32,
        count: usize,
    ) -> Result<(), Error> {
        if !self.all_pixmaps.is_empty() {
            self.free_pixmaps(conn);
        }

        for _ in 0..count {
            self.create_pixmap(conn, window_id)?;
        }
        Ok(())
    }
}

impl PresentData {
    // We have already rendered into the active pixmap buffer. Present it to the
    // X server, and then rotate the buffers.
    fn present(
        &mut self,
        conn: &Rc<XCBConnection>,
        pixmap: Pixmap,
        window_id: u32,
        region: &Region,
        scale: Scale,
    ) -> Result<(), Error> {
        let x_rects: Vec<Rectangle> = region
            .rects()
            .iter()
            .map(|r| {
                let r = r.to_px(scale).expand();
                Rectangle {
                    x: r.x0 as i16,
                    y: r.y0 as i16,
                    width: r.width() as u16,
                    height: r.height() as u16,
                }
            })
            .collect();

        conn.xfixes_set_region(self.region, &x_rects[..])?;
        conn.present_pixmap(
            window_id,
            pixmap,
            self.serial,
            // valid region of the pixmap
            self.region,
            // region of the window that must get updated
            self.region,
            // window-relative x-offset of the pixmap
            0,
            // window-relative y-offset of the pixmap
            0,
            // target CRTC
            x11rb::NONE,
            // wait fence
            x11rb::NONE,
            // idle fence
            x11rb::NONE,
            // present options
            x11rb::protocol::present::Option::NONE.into(),
            // target msc (0 means present at the next time that msc % divisor == remainder)
            0,
            // divisor
            1,
            // remainder
            0,
            // notifies
            &[],
        )?;
        self.waiting_on = Some(self.serial);
        self.serial += 1;
        Ok(())
    }
}

// Converts from, e.g., the `details` field of `xcb::xproto::ButtonPressEvent`
fn mouse_button(button: u8) -> MouseButton {
    match button {
        1 => MouseButton::Left,
        2 => MouseButton::Middle,
        3 => MouseButton::Right,
        // buttons 4 through 7 are for scrolling.
        4..=7 => MouseButton::None,
        8 => MouseButton::X1,
        9 => MouseButton::X2,
        _ => {
            warn!("unknown mouse button code {}", button);
            MouseButton::None
        }
    }
}

// Extracts the mouse buttons from, e.g., the `state` field of
// `xcb::xproto::ButtonPressEvent`
fn mouse_buttons(mods: u16) -> MouseButtons {
    let mut buttons = MouseButtons::new();
    let button_masks = &[
        (xproto::ButtonMask::M1, MouseButton::Left),
        (xproto::ButtonMask::M2, MouseButton::Middle),
        (xproto::ButtonMask::M3, MouseButton::Right),
        // TODO: determine the X1/X2 state, using our own caching if necessary.
        // BUTTON_MASK_4/5 do not work: they are for scroll events.
    ];
    for (mask, button) in button_masks {
        if mods & u16::from(*mask) != 0 {
            buttons.insert(*button);
        }
    }
    buttons
}

// Extracts the keyboard modifiers from, e.g., the `state` field of
// `xcb::xproto::ButtonPressEvent`
fn key_mods(mods: u16) -> Modifiers {
    let mut ret = Modifiers::default();
    let mut key_masks = [
        (xproto::ModMask::SHIFT, Modifiers::SHIFT),
        (xproto::ModMask::CONTROL, Modifiers::CONTROL),
        // X11's mod keys are configurable, but this seems
        // like a reasonable default for US keyboards, at least,
        // where the "windows" key seems to be MOD_MASK_4.
        (xproto::ModMask::M1, Modifiers::ALT),
        (xproto::ModMask::M2, Modifiers::NUM_LOCK),
        (xproto::ModMask::M4, Modifiers::META),
        (xproto::ModMask::LOCK, Modifiers::CAPS_LOCK),
    ];
    for (mask, modifiers) in &mut key_masks {
        if mods & u16::from(*mask) != 0 {
            ret |= *modifiers;
        }
    }
    ret
}

/// A handle that can get used to schedule an idle handler. Note that
/// this handle can be cloned and sent between threads.
#[derive(Clone)]
pub struct IdleHandle {
    queue: Arc<Mutex<Vec<IdleKind>>>,
    pipe: RawFd,
}

pub(crate) enum IdleKind {
    Callback(Box<dyn IdleCallback>),
    Token(IdleToken),
    Redraw,
}

impl IdleHandle {
    fn wake(&self) {
        loop {
            match nix::unistd::write(self.pipe, &[0]) {
                Err(nix::Error::Sys(nix::errno::Errno::EINTR)) => {}
                Err(nix::Error::Sys(nix::errno::Errno::EAGAIN)) => {}
                Err(e) => {
                    error!("Failed to write to idle pipe: {}", e);
                    break;
                }
                Ok(_) => {
                    break;
                }
            }
        }
    }

    pub(crate) fn schedule_redraw(&self) {
        self.queue.lock().unwrap().push(IdleKind::Redraw);
        self.wake();
    }

    pub fn add_idle_callback<F>(&self, callback: F)
    where
        F: FnOnce(&mut dyn WinHandler) + Send + 'static,
    {
        self.queue
            .lock()
            .unwrap()
            .push(IdleKind::Callback(Box::new(callback)));
        self.wake();
    }

    pub fn add_idle_token(&self, token: IdleToken) {
        self.queue.lock().unwrap().push(IdleKind::Token(token));
        self.wake();
    }
}

#[derive(Clone, Default)]
pub(crate) struct WindowHandle {
    id: u32,
    window: Weak<Window>,
}

impl WindowHandle {
    fn new(id: u32, window: Weak<Window>) -> WindowHandle {
        WindowHandle { id, window }
    }

    pub fn show(&self) {
        if let Some(w) = self.window.upgrade() {
            w.show();
        } else {
            error!("Window {} has already been dropped", self.id);
        }
    }

    pub fn close(&self) {
        if let Some(w) = self.window.upgrade() {
            w.close();
        } else {
            error!("Window {} has already been dropped", self.id);
        }
    }

    pub fn resizable(&self, resizable: bool) {
        if let Some(w) = self.window.upgrade() {
            w.resizable(resizable);
        } else {
            error!("Window {} has already been dropped", self.id);
        }
    }

    pub fn show_titlebar(&self, show_titlebar: bool) {
        if let Some(w) = self.window.upgrade() {
            w.show_titlebar(show_titlebar);
        } else {
            error!("Window {} has already been dropped", self.id);
        }
    }

    pub fn set_position(&self, position: Point) {
        if let Some(w) = self.window.upgrade() {
            w.set_position(position);
        } else {
            error!("Window {} has already been dropped", self.id);
        }
    }

    pub fn get_position(&self) -> Point {
        if let Some(w) = self.window.upgrade() {
            w.get_position()
        } else {
            error!("Window {} has already been dropped", self.id);
            Point::new(0.0, 0.0)
        }
    }

    pub fn content_insets(&self) -> Insets {
        warn!("WindowHandle::content_insets unimplemented for X11 platforms.");
        Insets::ZERO
    }

    pub fn set_level(&self, _level: WindowLevel) {
        warn!("WindowHandle::set_level unimplemented for X11 platforms.");
    }

    pub fn set_size(&self, size: Size) {
        if let Some(w) = self.window.upgrade() {
            w.set_size(size);
        } else {
            error!("Window {} has already been dropped", self.id);
        }
    }

    pub fn get_size(&self) -> Size {
        if let Some(w) = self.window.upgrade() {
            w.size().size_dp()
        } else {
            error!("Window {} has already been dropped", self.id);
            Size::ZERO
        }
    }

    pub fn set_window_state(&self, _state: window::WindowState) {
        warn!("WindowHandle::set_window_state is currently unimplemented for X11 platforms.");
    }

    pub fn get_window_state(&self) -> window::WindowState {
        warn!("WindowHandle::get_window_state is currently unimplemented for X11 platforms.");
        window::WindowState::Restored
    }

    pub fn handle_titlebar(&self, _val: bool) {
        warn!("WindowHandle::handle_titlebar is currently unimplemented for X11 platforms.");
    }

    pub fn bring_to_front_and_focus(&self) {
        if let Some(w) = self.window.upgrade() {
            w.bring_to_front_and_focus();
        } else {
            error!("Window {} has already been dropped", self.id);
        }
    }

    pub fn request_anim_frame(&self) {
        if let Some(w) = self.window.upgrade() {
            w.request_anim_frame();
        } else {
            error!("Window {} has already been dropped", self.id);
        }
    }

    pub fn invalidate(&self) {
        if let Some(w) = self.window.upgrade() {
            w.invalidate();
        } else {
            error!("Window {} has already been dropped", self.id);
        }
    }

    pub fn invalidate_rect(&self, rect: Rect) {
        if let Some(w) = self.window.upgrade() {
            w.invalidate_rect(rect);
        } else {
            error!("Window {} has already been dropped", self.id);
        }
    }

    pub fn set_title(&self, title: &str) {
        if let Some(w) = self.window.upgrade() {
            w.set_title(title);
        } else {
            error!("Window {} has already been dropped", self.id);
        }
    }

    pub fn set_menu(&self, menu: Menu) {
        if let Some(w) = self.window.upgrade() {
            w.set_menu(menu);
        } else {
            error!("Window {} has already been dropped", self.id);
        }
    }

    pub fn text(&self) -> PietText {
        PietText::new()
    }

    pub fn add_text_field(&self) -> TextFieldToken {
        TextFieldToken::next()
    }

    pub fn remove_text_field(&self, token: TextFieldToken) {
        if let Some(window) = self.window.upgrade() {
            if window.active_text_field.get() == Some(token) {
                window.active_text_field.set(None)
            }
        }
    }

    pub fn set_focused_text_field(&self, active_field: Option<TextFieldToken>) {
        if let Some(window) = self.window.upgrade() {
            window.active_text_field.set(active_field);
        }
    }

    pub fn update_text_field(&self, _token: TextFieldToken, _update: Event) {
        // noop until we get a real text input implementation
    }

    pub fn request_timer(&self, deadline: Instant) -> TimerToken {
        if let Some(w) = self.window.upgrade() {
            let timer = Timer::new(deadline);
            w.timer_queue.lock().unwrap().push(timer);
            timer.token()
        } else {
            TimerToken::INVALID
        }
    }

    pub fn set_cursor(&mut self, cursor: &Cursor) {
        if let Some(w) = self.window.upgrade() {
            w.set_cursor(cursor);
        }
    }

    pub fn make_cursor(&self, _cursor_desc: &CursorDesc) -> Option<Cursor> {
        warn!("Custom cursors are not yet supported in the X11 backend");
        None
    }

    pub fn open_file(&mut self, _options: FileDialogOptions) -> Option<FileDialogToken> {
        // TODO(x11/file_dialogs): implement WindowHandle::open_file
        warn!("WindowHandle::open_file is currently unimplemented for X11 platforms.");
        None
    }

    pub fn save_as(&mut self, _options: FileDialogOptions) -> Option<FileDialogToken> {
        // TODO(x11/file_dialogs): implement WindowHandle::save_as
        warn!("WindowHandle::save_as is currently unimplemented for X11 platforms.");
        None
    }

    pub fn show_context_menu(&self, _menu: Menu, _pos: Point) {
        // TODO(x11/menus): implement WindowHandle::show_context_menu
        warn!("WindowHandle::show_context_menu is currently unimplemented for X11 platforms.");
    }

    pub fn get_idle_handle(&self) -> Option<IdleHandle> {
        self.window.upgrade().map(|w| IdleHandle {
            queue: Arc::clone(&w.idle_queue),
            pipe: w.idle_pipe,
        })
    }

    pub fn get_scale(&self) -> Result<Scale, ShellError> {
        if let Some(w) = self.window.upgrade() {
            Ok(w.get_scale()?)
        } else {
            error!("Window {} has already been dropped", self.id);
            Ok(Scale::new(1.0, 1.0))
        }
    }
}

#[cfg(feature = "raw-win-handle")]
unsafe impl HasRawWindowHandle for WindowHandle {
    fn raw_window_handle(&self) -> RawWindowHandle {
        let mut handle = XcbHandle {
            window: self.id,
            ..XcbHandle::empty()
        };

        if let Some(window) = self.window.upgrade() {
            handle.connection = window.app.connection().get_raw_xcb_connection();
        } else {
            // Documentation for HasRawWindowHandle encourages filling in all fields possible,
            // leaving those empty that cannot be derived.
            error!("Failed to get XCBConnection, returning incomplete handle");
        }

        RawWindowHandle::Xcb(handle)
    }
}<|MERGE_RESOLUTION|>--- conflicted
+++ resolved
@@ -33,14 +33,9 @@
 use x11rb::protocol::present::{CompleteNotifyEvent, ConnectionExt as _, IdleNotifyEvent};
 use x11rb::protocol::xfixes::{ConnectionExt as _, Region as XRegion};
 use x11rb::protocol::xproto::{
-<<<<<<< HEAD
-    self, AtomEnum, ChangeWindowAttributesAux, ConfigureNotifyEvent, ConfigureWindowAux,
-    ConnectionExt, CreateGCAux, EventMask, Gcontext, Pixmap, PropMode, Rectangle, Visualtype,
-    WindowClass,
-=======
-    self, AtomEnum, ChangeWindowAttributesAux, ColormapAlloc, ConfigureNotifyEvent, ConnectionExt,
-    CreateGCAux, EventMask, Gcontext, Pixmap, PropMode, Rectangle, Visualtype, WindowClass,
->>>>>>> 15035106
+    self, AtomEnum, ChangeWindowAttributesAux, ColormapAlloc, ConfigureNotifyEvent,
+    ConfigureWindowAux, ConnectionExt, CreateGCAux, EventMask, Gcontext, Pixmap, PropMode,
+    Rectangle, Visualtype, WindowClass,
 };
 use x11rb::wrapper::ConnectionExt as _;
 use x11rb::xcb_ffi::XCBConnection;
@@ -118,11 +113,8 @@
     app: Application,
     handler: Option<Box<dyn WinHandler>>,
     title: String,
-<<<<<<< HEAD
+    transparent: bool,
     position: Option<Point>,
-=======
-    transparent: bool,
->>>>>>> 15035106
     size: Size,
     min_size: Size,
     resizable: bool,
@@ -136,11 +128,8 @@
             app,
             handler: None,
             title: String::new(),
-<<<<<<< HEAD
+            transparent: false,
             position: None,
-=======
-            transparent: false,
->>>>>>> 15035106
             size: Size::new(500.0, 400.0),
             min_size: Size::new(0.0, 0.0),
             resizable: true,
