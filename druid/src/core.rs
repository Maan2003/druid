--- conflicted
+++ resolved
@@ -21,15 +21,9 @@
 use crate::kurbo::{Affine, Insets, Point, Rect, Shape, Size, Vec2};
 use crate::util::ExtendDrain;
 use crate::{
-<<<<<<< HEAD
     AlertToken, BoxConstraints, Color, Command, Data, Env, Event, EventCtx, InternalEvent,
-    InternalLifeCycle, LayoutCtx, LifeCycle, LifeCycleCtx, PaintCtx, Region, Target, TimerToken,
-    UpdateCtx, Widget, WidgetId,
-=======
-    BoxConstraints, Color, Command, Data, Env, Event, EventCtx, InternalEvent, InternalLifeCycle,
-    LayoutCtx, LifeCycle, LifeCycleCtx, PaintCtx, Region, RenderContext, Target, TextLayout,
-    TimerToken, UpdateCtx, Widget, WidgetId,
->>>>>>> 7a3251b9
+    InternalLifeCycle, LayoutCtx, LifeCycle, LifeCycleCtx, PaintCtx, Region, RenderContext, Target,
+    TextLayout, TimerToken, UpdateCtx, Widget, WidgetId,
 };
 
 /// Our queue type
