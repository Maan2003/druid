--- conflicted
+++ resolved
@@ -30,7 +30,7 @@
 - `Notification`s can be submitted while handling other `Notification`s ([#1640] by [@cmyr])
 - Added ListIter implementations for OrdMap ([#1641] by [@Lejero])
 - `Padding` can now use `Key<Insets>` ([#1662] by [@cmyr])
-- `LifeCycle::DisabledChanged`, `InternalLifeCycle::RouteDisabledChanged` and the `set_disabled()` and `is_disabled()` 
+- `LifeCycle::DisabledChanged`, `InternalLifeCycle::RouteDisabledChanged` and the `set_disabled()` and `is_disabled()`
   context-methods to implement disabled ([#1632] by [@xarvic])
 - `LifeCycle::BuildFocusChain` to update the focus-chain ([#1632] by [@xarvic])
 - `DisabledIf` widget wrapper to disable based on the state of Data and Env ([#1702] by [@xarvic])
@@ -41,14 +41,11 @@
 - Switch to trace-based logging ([#1562] by [@PoignardAzur])
 - Spacers in `Flex` are now implemented by calculating the space in `Flex` instead of creating a widget for it ([#1584] by [@JAicewizard])
 - Padding is generic over child widget, impls WidgetWrapper ([#1634] by [@cmyr])
-<<<<<<< HEAD
-- Lens implemented for tuples of Lenses of length 2-8, Tuple2 removed ([#1654] by [@Maan2003])
-=======
 - Menu support was rewritten with support for `Data` ([#1625] by [@jneem])
 - Update to piet v0.4.0 (rich text on linux!) ([#1677] by [@cmyr])
 - `register_for_focus()` should from now on be called from `LifeCycle::BuildFocusChain` instead of `LifeCycle::WidgetAdded` ([#1632] by [@xarvic])
 - Flex values that are less than 0.0 will default to 0.0 and warn in release. It will panic in debug mode. ([#1691] by [@arthmis])
->>>>>>> 0c684634
+- Lens implemented for tuples of Lenses of length 2-8, Tuple2 removed ([#1654] by [@Maan2003])
 
 ### Deprecated
 
@@ -671,9 +668,7 @@
 [#1640]: https://github.com/linebender/druid/pull/1640
 [#1641]: https://github.com/linebender/druid/pull/1641
 [#1647]: https://github.com/linebender/druid/pull/1647
-<<<<<<< HEAD
 [#1654]: https://github.com/linebender/druid/pull/1654
-=======
 [#1660]: https://github.com/linebender/druid/pull/1660
 [#1662]: https://github.com/linebender/druid/pull/1662
 [#1677]: https://github.com/linebender/druid/pull/1677
@@ -683,7 +678,6 @@
 [#1696]: https://github.com/linebender/druid/pull/1696
 [#1698]: https://github.com/linebender/druid/pull/1698
 [#1702]: https://github.com/linebender/druid/pull/1702
->>>>>>> 0c684634
 
 [Unreleased]: https://github.com/linebender/druid/compare/v0.7.0...master
 [0.7.0]: https://github.com/linebender/druid/compare/v0.6.0...v0.7.0
